--- conflicted
+++ resolved
@@ -52,7 +52,7 @@
 };
 
 use crate::{
-    error::{EventError, OlmResult, SessionCreationError, SignatureError},
+    error::{EventError, OlmResult, SessionCreationError},
     identities::ReadOnlyDevice,
     requests::UploadSigningKeysRequest,
     store::Store,
@@ -651,7 +651,15 @@
     /// uploaded.
     pub(crate) async fn device_keys(&self) -> DeviceKeys {
         let mut device_keys = self.unsigned_device_keys();
-        let jsond_device_keys = serde_json::to_value(&device_keys).unwrap();
+
+        // Create a copy of the device keys containing only fields that will
+        // get signed.
+        let json_device_keys = json!({
+            "user_id": device_keys.user_id,
+            "device_id": device_keys.device_id,
+            "algorithms": device_keys.algorithms,
+            "keys": device_keys.keys,
+        });
 
         device_keys
             .signatures
@@ -659,9 +667,7 @@
             .or_insert_with(BTreeMap::new)
             .insert(
                 DeviceKeyId::from_parts(DeviceKeyAlgorithm::Ed25519, &self.device_id),
-                self.sign_json(jsond_device_keys)
-                    .await
-                    .expect("Can't sign own device keys"),
+                self.sign_json(&json_device_keys).await,
             );
 
         device_keys
@@ -688,18 +694,8 @@
     /// # Panic
     ///
     /// Panics if the json value can't be serialized.
-<<<<<<< HEAD
-    pub async fn sign_json(&self, mut json: Value) -> Result<String, SignatureError> {
-        let json_object = json.as_object_mut().ok_or(SignatureError::NotAnObject)?;
-        let _ = json_object.remove("unsigned");
-        let _ = json_object.remove("signatures");
-
-        let canonical_json = cjson::to_string(&json)?;
-        Ok(self.sign(&canonical_json).await)
-=======
     pub async fn sign_json(&self, json: &Value) -> String {
         self.sign(&json.to_string()).await
->>>>>>> 0422bae9
     }
 
     pub(crate) async fn signed_one_time_keys_helper(
@@ -713,10 +709,7 @@
                 "key": key,
             });
 
-            let signature = self
-                .sign_json(key_json)
-                .await
-                .expect("Can't sign own one-time keys");
+            let signature = self.sign_json(&key_json).await;
 
             let mut signature_map = BTreeMap::new();
 
