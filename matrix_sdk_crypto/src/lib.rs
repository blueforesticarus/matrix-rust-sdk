--- conflicted
+++ resolved
@@ -28,12 +28,9 @@
 #![cfg_attr(feature = "docs", feature(doc_cfg))]
 
 mod error;
-<<<<<<< HEAD
+mod identities;
 #[allow(dead_code)]
 mod key_export;
-=======
-mod identities;
->>>>>>> 89efcee3
 mod machine;
 pub mod olm;
 mod requests;
