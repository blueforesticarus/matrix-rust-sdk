[package]
authors = ["Damir Jelić <poljar@termina.org.uk>"]
description = "A high level Matrix client-server library."
edition = "2021"
homepage = "https://github.com/matrix-org/matrix-rust-sdk"
keywords = ["matrix", "chat", "messaging", "ruma", "nio"]
license = "Apache-2.0"
name = "matrix-sdk"
readme = "README.md"
repository = "https://github.com/matrix-org/matrix-rust-sdk"
rust-version = "1.56"
version = "0.4.1"

[package.metadata.docs.rs]
features = ["docsrs"]
rustdoc-args = ["--cfg", "docsrs"]

[features]
default = [
    "encryption",
    "sled-crypto-store",
    "sled-state-store",
    "native-tls"
]

indexeddb-state-store = ["matrix-sdk-indexeddb"]
indexeddb-crypto-store = ["matrix-sdk-indexeddb/encryption", "encryption"]
encryption = ["matrix-sdk-base/encryption"]
qrcode = ["encryption", "matrix-sdk-base/qrcode"]
# TODO merge those two sled features
sled-state-store = ["matrix-sdk-sled/state-store"]
sled-crypto-store = ["matrix-sdk-sled/crypto-store", "encryption"]
markdown = ["ruma/markdown"]
native-tls = ["reqwest/native-tls"]
rustls-tls = ["reqwest/rustls-tls"]
socks = ["reqwest/socks"]
sso-login = ["warp", "rand", "tokio-stream"]
appservice = ["ruma/appservice-api-s", "ruma/appservice-api-helper"]
image-proc = ["image"]
image-rayon = ["image-proc", "image/jpeg_rayon"]

docsrs = [
    "encryption",
    "sled-crypto-store",
    "sled-state-store",
    "sso-login",
    "qrcode",
    "image-proc",
]

[dependencies]
anyhow = { version = "1.0.57", optional = true }
anymap2 = "0.13.0"
bytes = "1.1.0"
dashmap = "5.2.0"
event-listener = "2.5.2"
eyre = { version = "0.6.8", optional = true }
futures-core = "0.3.21"
futures-util = { version = "0.3.21", default-features = false }
http = "0.2.6"
matrix-sdk-common = { version = "0.4.0", path = "../matrix-sdk-common" }
mime = "0.3.16"
rand = { version = "0.8.5", optional = true }
serde = "1.0.136"
serde_json = "1.0.79"
thiserror = "1.0.30"
tracing = "0.1.34"
url = "2.2.2"
zeroize = "1.3.0"
async-stream = "0.3.3"

matrix-sdk-sled = { path = "../matrix-sdk-sled", default-features = false, optional = true }
matrix-sdk-indexeddb = { path = "../matrix-sdk-indexeddb", default-features = false, optional = true }

[dependencies.image]
version = "0.24.2"
default-features = false
features = [
    "gif",
    "jpeg",
    "ico",
    "png",
    "pnm",
    "tga",
    "tiff",
    "webp",
    "bmp",
    "hdr",
    "dxt",
    "dds",
    "farbfeld",
]
optional = true

[dependencies.matrix-sdk-base]
version = "0.4.0"
path = "../matrix-sdk-base"
default_features = false

[dependencies.reqwest]
version = "0.11.10"
default_features = false

[dependencies.ruma]
git = "https://github.com/ruma/ruma"
rev = "4014e6959"
features = ["client-api-c", "compat", "rand", "unstable-msc2448"]

[dependencies.tokio-stream]
version = "0.1.8"
features = ["net"]
optional = true

[dependencies.warp]
version = "0.3.2"
default-features = false
optional = true

[target.'cfg(target_arch = "wasm32")'.dependencies]
wasm-timer= "0.2.5"

[target.'cfg(not(target_arch = "wasm32"))'.dependencies.backoff]
version = "0.4.0"
features = ["tokio"]

[target.'cfg(not(target_arch = "wasm32"))'.dependencies.tokio]
version = "1.17.0"
default-features = false
features = ["fs", "rt"]

[dev-dependencies]
anyhow = "1.0.57"
dirs = "4.0.0"
futures = { version = "0.3.21", default-features = false, features = ["executor"] }
lazy_static = "1.4.0"
matches = "0.1.9"
matrix-sdk-test = { version = "0.4.0", path = "../matrix-sdk-test" }
mockito = "0.31.0"
serde_json = "1.0.79"
tempfile = "3.3.0"
tracing-subscriber = { version = "0.3.11", features = ["env-filter"] }


[target.'cfg(not(target_arch = "wasm32"))'.dev-dependencies.tokio]
version = "1.17.0"
default-features = false
features = ["rt-multi-thread", "macros"]

[target.'cfg(target_arch = "wasm32")'.dev-dependencies]
<<<<<<< HEAD
getrandom = {version = "0.2.6", default-features = false, features = ["js"] }
wasm-bindgen-test = "0.3.24"
=======
wasm-bindgen-test = "0.3.30"
>>>>>>> 649aff2c

[[example]]
name = "cross_signing_bootstrap"
required-features = ["encryption"]

[[example]]
name = "emoji_verification"
required-features = ["encryption"]

[[example]]
name = "timeline"
required-features = ["sled-state-store"]<|MERGE_RESOLUTION|>--- conflicted
+++ resolved
@@ -147,12 +147,8 @@
 features = ["rt-multi-thread", "macros"]
 
 [target.'cfg(target_arch = "wasm32")'.dev-dependencies]
-<<<<<<< HEAD
 getrandom = {version = "0.2.6", default-features = false, features = ["js"] }
-wasm-bindgen-test = "0.3.24"
-=======
 wasm-bindgen-test = "0.3.30"
->>>>>>> 649aff2c
 
 [[example]]
 name = "cross_signing_bootstrap"
