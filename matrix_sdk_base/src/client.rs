// Copyright 2020 Damir Jelić
// Copyright 2020 The Matrix.org Foundation C.I.C.
//
// Licensed under the Apache License, Version 2.0 (the "License");
// you may not use this file except in compliance with the License.
// You may obtain a copy of the License at
//
//     http://www.apache.org/licenses/LICENSE-2.0
//
// Unless required by applicable law or agreed to in writing, software
// distributed under the License is distributed on an "AS IS" BASIS,
// WITHOUT WARRANTIES OR CONDITIONS OF ANY KIND, either express or implied.
// See the License for the specific language governing permissions and
// limitations under the License.

use std::collections::HashMap;
#[cfg(feature = "encryption")]
use std::collections::{BTreeMap, HashSet};
use std::fmt;
use std::path::{Path, PathBuf};
use std::sync::Arc;
use zeroize::Zeroizing;

use std::result::Result as StdResult;

use crate::api::r0 as api;
use crate::error::Result;
use crate::events::presence::PresenceEvent;
// `NonRoomEvent` is what it is aliased as
use crate::event_emitter::CustomOrRawEvent;
use crate::events::ignored_user_list::IgnoredUserListEvent;
use crate::events::push_rules::PushRulesEvent;
use crate::events::room::member::MemberEventContent;
use crate::identifiers::{RoomId, UserId};
use crate::models::Room;
use crate::push::Ruleset;
use crate::session::Session;
use crate::state::{AllRooms, ClientState, StateStore};
use crate::EventEmitter;
use matrix_sdk_common::events::{
    AnyBasicEvent, AnyEphemeralRoomEventStub, AnyMessageEventStub, AnyRoomEventStub,
    AnyStateEventStub, AnyStrippedStateEventStub, EventJson,
};

#[cfg(feature = "encryption")]
use matrix_sdk_common::locks::Mutex;
use matrix_sdk_common::locks::RwLock;
use std::ops::Deref;

#[cfg(feature = "encryption")]
use crate::api::r0::keys::{
    claim_keys::Response as KeysClaimResponse, get_keys::Response as KeysQueryResponse,
    upload_keys::Response as KeysUploadResponse, DeviceKeys, KeyAlgorithm,
};
#[cfg(feature = "encryption")]
use crate::api::r0::to_device::send_event_to_device;
#[cfg(feature = "encryption")]
use crate::events::room::{
    encrypted::EncryptedEventContent, message::MessageEventContent as MsgEventContent,
};
#[cfg(feature = "encryption")]
use crate::identifiers::DeviceId;
#[cfg(not(target_arch = "wasm32"))]
use crate::JsonStore;
#[cfg(feature = "encryption")]
use matrix_sdk_crypto::{CryptoStore, OlmError, OlmMachine, OneTimeKeys};

pub type Token = String;

/// A deserialization wrapper for extracting the prev_content field when
/// found in an `unsigned` field.
///
/// Represents the outer `unsigned` field
#[derive(serde::Deserialize)]
pub struct AdditionalEventData {
    unsigned: AdditionalUnsignedData,
}

/// A deserialization wrapper for extracting the prev_content field when
/// found in an `unsigned` field.
///
/// Represents the inner `prev_content` field
#[derive(serde::Deserialize)]
pub struct AdditionalUnsignedData {
    pub prev_content: Option<EventJson<MemberEventContent>>,
}

/// Transform room event by hoisting `prev_content` field from `unsigned` to the top level.
///
/// Due to a [bug in synapse][synapse-bug], `prev_content` often ends up in `unsigned` contrary to
/// the C2S spec. Some more discussion can be found [here][discussion]. Until this is fixed in
/// synapse or handled in Ruma, we use this to hoist up `prev_content` to the top level.
///
/// [synapse-bug]: <https://github.com/matrix-org/matrix-doc/issues/684#issuecomment-641182668>
/// [discussion]: <https://github.com/matrix-org/matrix-doc/issues/684#issuecomment-641182668>
fn hoist_room_event_prev_content(
    event: &EventJson<AnyRoomEventStub>,
) -> Option<EventJson<AnyRoomEventStub>> {
    let prev_content = serde_json::from_str::<AdditionalEventData>(event.json().get())
        .map(|more_unsigned| more_unsigned.unsigned)
        .map(|additional| additional.prev_content)
        .ok()
        .flatten()?;

    let mut ev = event.deserialize().ok()?;

    match &mut ev {
        AnyRoomEventStub::State(AnyStateEventStub::RoomMember(ref mut member))
            if member.prev_content.is_none() =>
        {
            if let Ok(prev) = prev_content.deserialize() {
                member.prev_content = Some(prev)
            }

            Some(EventJson::from(ev))
        }
        _ => None,
    }
}

/// Transform state event by hoisting `prev_content` field from `unsigned` to the top level.
///
/// See comment of `hoist_room_event_prev_content`.
fn hoist_state_event_prev_content(
    event: &EventJson<AnyStateEventStub>,
) -> Option<EventJson<AnyStateEventStub>> {
    let prev_content = serde_json::from_str::<AdditionalEventData>(event.json().get())
        .map(|more_unsigned| more_unsigned.unsigned)
        .map(|additional| additional.prev_content)
        .ok()
        .flatten()?;

    let mut ev = event.deserialize().ok()?;
    match &mut ev {
        AnyStateEventStub::RoomMember(ref mut member) if member.prev_content.is_none() => {
            member.prev_content = Some(prev_content.deserialize().ok()?);
            Some(EventJson::from(ev))
        }
        _ => None,
    }
}

fn stripped_deserialize_prev_content(
    event: &EventJson<AnyStrippedStateEventStub>,
) -> Option<AdditionalUnsignedData> {
    serde_json::from_str::<AdditionalEventData>(event.json().get())
        .map(|more_unsigned| more_unsigned.unsigned)
        .ok()
}

/// Signals to the `BaseClient` which `RoomState` to send to `EventEmitter`.
#[derive(Debug)]
pub enum RoomStateType {
    /// Represents a joined room, the `joined_rooms` HashMap will be used.
    Joined,
    /// Represents a left room, the `left_rooms` HashMap will be used.
    Left,
    /// Represents an invited room, the `invited_rooms` HashMap will be used.
    Invited,
}

/// An enum that represents the state of the given `Room`.
///
/// If the event came from the `join`, `invite` or `leave` rooms map from the server
/// the variant that holds the corresponding room is used. `RoomState` is generic
/// so it can be used to represent a `Room` or an `Arc<RwLock<Room>>`
#[derive(Debug)]
pub enum RoomState<R> {
    /// A room from the `join` section of a sync response.
    Joined(R),
    /// A room from the `leave` section of a sync response.
    Left(R),
    /// A room from the `invite` section of a sync response.
    Invited(R),
}

/// A no IO Client implementation.
///
/// This Client is a state machine that receives responses and events and
/// accordingly updates it's state.
#[derive(Clone)]
pub struct BaseClient {
    /// The current client session containing our user id, device id and access
    /// token.
    session: Arc<RwLock<Option<Session>>>,
    /// The current sync token that should be used for the next sync call.
    pub(crate) sync_token: Arc<RwLock<Option<Token>>>,
    /// A map of the rooms our user is joined in.
    joined_rooms: Arc<RwLock<HashMap<RoomId, Arc<RwLock<Room>>>>>,
    /// A map of the rooms our user is invited to.
    invited_rooms: Arc<RwLock<HashMap<RoomId, Arc<RwLock<Room>>>>>,
    /// A map of the rooms our user has left.
    left_rooms: Arc<RwLock<HashMap<RoomId, Arc<RwLock<Room>>>>>,
    /// A list of ignored users.
    pub(crate) ignored_users: Arc<RwLock<Vec<UserId>>>,
    /// The push ruleset for the logged in user.
    pub(crate) push_ruleset: Arc<RwLock<Option<Ruleset>>>,
    /// Any implementor of EventEmitter will act as the callbacks for various
    /// events.
    event_emitter: Arc<RwLock<Option<Box<dyn EventEmitter>>>>,
    /// Any implementor of `StateStore` will be called to save `Room` and
    /// some `BaseClient` state after receiving a sync response.
    ///
    /// There is a default implementation `JsonStore` that saves JSON to disk.
    state_store: Arc<RwLock<Option<Box<dyn StateStore>>>>,

    #[cfg(feature = "encryption")]
    olm: Arc<Mutex<Option<OlmMachine>>>,
    #[cfg(feature = "encryption")]
    cryptostore: Arc<Mutex<Option<Box<dyn CryptoStore>>>>,
    store_path: Arc<Option<PathBuf>>,
    store_passphrase: Arc<Zeroizing<String>>,
}

// #[cfg_attr(tarpaulin, skip)]
impl fmt::Debug for BaseClient {
    fn fmt(&self, f: &mut fmt::Formatter<'_>) -> fmt::Result {
        f.debug_struct("Client")
            .field("session", &self.session)
            .field("sync_token", &self.sync_token)
            .field("joined_rooms", &self.joined_rooms)
            .field("ignored_users", &self.ignored_users)
            .field("push_ruleset", &self.push_ruleset)
            .field("event_emitter", &"EventEmitter<...>")
            .finish()
    }
}

/// Configuration for the creation of the `BaseClient`.
///
/// # Example
///
/// ```
/// # use matrix_sdk_base::BaseClientConfig;
///
/// let client_config = BaseClientConfig::new()
///     .store_path("/home/example/matrix-sdk-client")
///     .passphrase("test-passphrase".to_owned());
/// ```
#[derive(Default)]
pub struct BaseClientConfig {
    state_store: Option<Box<dyn StateStore>>,
    #[cfg(feature = "encryption")]
    crypto_store: Option<Box<dyn CryptoStore>>,
    store_path: Option<PathBuf>,
    passphrase: Option<Zeroizing<String>>,
}

// #[cfg_attr(tarpaulin, skip)]
impl std::fmt::Debug for BaseClientConfig {
    fn fmt(&self, fmt: &mut std::fmt::Formatter<'_>) -> StdResult<(), std::fmt::Error> {
        fmt.debug_struct("BaseClientConfig").finish()
    }
}

impl BaseClientConfig {
    /// Create a new default `BaseClientConfig`.
    pub fn new() -> Self {
        Default::default()
    }

    /// Set a custom implementation of a `StateStore`.
    ///
    /// The state store should be opened before being set.
    pub fn state_store(mut self, store: Box<dyn StateStore>) -> Self {
        self.state_store = Some(store);
        self
    }

    /// Set a custom implementation of a `CryptoStore`.
    ///
    /// The crypto store should be opened before being set.
    #[cfg(feature = "encryption")]
    pub fn crypto_store(mut self, store: Box<dyn CryptoStore>) -> Self {
        self.crypto_store = Some(store);
        self
    }

    /// Set the path for storage.
    ///
    /// # Arguments
    ///
    /// * `path` - The path where the stores should save data in. It is the
    /// callers responsibility to make sure that the path exists.
    ///
    /// In the default configuration the client will open default
    /// implementations for the crypto store and the state store. It will use
    /// the given path to open the stores. If no path is provided no store will
    /// be opened
    pub fn store_path<P: AsRef<Path>>(mut self, path: P) -> Self {
        self.store_path = Some(path.as_ref().into());
        self
    }

    /// Set the passphrase to encrypt the crypto store.
    ///
    /// # Argument
    ///
    /// * `passphrase` - The passphrase that will be used to encrypt the data in
    /// the cryptostore.
    ///
    /// This is only used if no custom cryptostore is set.
    pub fn passphrase(mut self, passphrase: String) -> Self {
        self.passphrase = Some(Zeroizing::new(passphrase));
        self
    }
}

impl BaseClient {
    /// Create a new default client.
    pub fn new() -> Result<Self> {
        BaseClient::new_with_config(BaseClientConfig::default())
    }

    /// Create a new client.
    ///
    /// # Arguments
    ///
    /// * `config` - An optional session if the user already has one from a
    /// previous login call.
    pub fn new_with_config(config: BaseClientConfig) -> Result<Self> {
        Ok(BaseClient {
            session: Arc::new(RwLock::new(None)),
            sync_token: Arc::new(RwLock::new(None)),
            joined_rooms: Arc::new(RwLock::new(HashMap::new())),
            invited_rooms: Arc::new(RwLock::new(HashMap::new())),
            left_rooms: Arc::new(RwLock::new(HashMap::new())),
            ignored_users: Arc::new(RwLock::new(Vec::new())),
            push_ruleset: Arc::new(RwLock::new(None)),
            event_emitter: Arc::new(RwLock::new(None)),
            state_store: Arc::new(RwLock::new(config.state_store)),
            #[cfg(feature = "encryption")]
            olm: Arc::new(Mutex::new(None)),
            #[cfg(feature = "encryption")]
            cryptostore: Arc::new(Mutex::new(config.crypto_store)),
            store_path: Arc::new(config.store_path),
            store_passphrase: Arc::new(
                config
                    .passphrase
                    .unwrap_or_else(|| Zeroizing::new("DEFAULT_PASSPHRASE".to_owned())),
            ),
        })
    }

    /// The current client session containing our user id, device id and access
    /// token.
    pub fn session(&self) -> &Arc<RwLock<Option<Session>>> {
        &self.session
    }

    /// Is the client logged in.
    pub async fn logged_in(&self) -> bool {
        // TODO turn this into a atomic bool so this method doesn't need to be
        // async.
        self.session.read().await.is_some()
    }

    /// Add `EventEmitter` to `Client`.
    ///
    /// The methods of `EventEmitter` are called when the respective `RoomEvents` occur.
    pub async fn add_event_emitter(&self, emitter: Box<dyn EventEmitter>) {
        *self.event_emitter.write().await = Some(emitter);
    }

    /// When a client is provided the state store will load state from the `StateStore`.
    ///
    /// Returns `true` when a state store sync has successfully completed.
    async fn sync_with_state_store(&self, session: &Session) -> Result<bool> {
        let store = self.state_store.read().await;

        let loaded = if let Some(store) = store.as_ref() {
            if let Some(client_state) = store.load_client_state(session).await? {
                let ClientState {
                    sync_token,
                    ignored_users,
                    push_ruleset,
                } = client_state;
                *self.sync_token.write().await = sync_token;
                *self.ignored_users.write().await = ignored_users;
                *self.push_ruleset.write().await = push_ruleset;
            } else {
                // return false and continues with a sync request then save the state and create
                // and populate the files during the sync
                return Ok(false);
            }

            let AllRooms {
                mut joined,
                mut invited,
                mut left,
            } = store.load_all_rooms().await?;

            *self.joined_rooms.write().await = joined
                .drain()
                .map(|(k, room)| (k, Arc::new(RwLock::new(room))))
                .collect();

            *self.invited_rooms.write().await = invited
                .drain()
                .map(|(k, room)| (k, Arc::new(RwLock::new(room))))
                .collect();

            *self.left_rooms.write().await = left
                .drain()
                .map(|(k, room)| (k, Arc::new(RwLock::new(room))))
                .collect();

            true
        } else {
            false
        };

        Ok(loaded)
    }

    /// When a client is provided the state store will load state from the `StateStore`.
    ///
    /// Returns `true` when a state store sync has successfully completed.
    pub async fn store_room_state(&self, room_id: &RoomId) -> Result<()> {
        if let Some(store) = self.state_store.read().await.as_ref() {
            if let Some(room) = self.get_joined_room(room_id).await {
                let room = room.read().await;
                store
                    .store_room_state(RoomState::Joined(room.deref()))
                    .await?;
            }
            if let Some(room) = self.get_invited_room(room_id).await {
                let room = room.read().await;
                store
                    .store_room_state(RoomState::Invited(room.deref()))
                    .await?;
            }
            if let Some(room) = self.get_left_room(room_id).await {
                let room = room.read().await;
                store
                    .store_room_state(RoomState::Left(room.deref()))
                    .await?;
            }
        }
        Ok(())
    }

    /// Receive a login response and update the session of the client.
    ///
    /// # Arguments
    ///
    /// * `response` - A successful login response that contains our access token
    /// and device id.
    pub async fn receive_login_response(
        &self,
        response: &api::session::login::Response,
    ) -> Result<()> {
        let session = Session {
            access_token: response.access_token.clone(),
            device_id: response.device_id.clone(),
            user_id: response.user_id.clone(),
        };
        self.restore_login(session).await
    }

    /// Restore a previously logged in session.
    ///
    /// # Arguments
    ///
    /// * `session` - An session that the user already has from a
    /// previous login call.
    pub async fn restore_login(&self, session: Session) -> Result<()> {
        // If there wasn't a state store opened, try to open the default one if
        // a store path was provided.
        if self.state_store.read().await.is_none() {
            #[cfg(not(target_arch = "wasm32"))]
            {
                if let Some(path) = &*self.store_path {
                    let store = JsonStore::open(path)?;
                    *self.state_store.write().await = Some(Box::new(store));
                }
            }
        }

        self.sync_with_state_store(&session).await?;

        #[cfg(feature = "encryption")]
        {
            let mut olm = self.olm.lock().await;
            let store = self.cryptostore.lock().await.take();

            if let Some(store) = store {
                *olm = Some(
                    OlmMachine::new_with_store(
                        session.user_id.to_owned(),
                        session.device_id.to_owned(),
                        store,
                    )
                    .await
                    .map_err(OlmError::from)?,
                );
            } else if let Some(path) = self.store_path.as_ref() {
                #[cfg(feature = "sqlite-cryptostore")]
                {
                    *olm = Some(
                        OlmMachine::new_with_default_store(
                            &session.user_id,
                            &session.device_id,
                            path,
                            &self.store_passphrase,
                        )
                        .await
                        .map_err(OlmError::from)?,
                    );
                }
                #[cfg(not(feature = "sqlite-cryptostore"))]
                {
                    *olm = Some(OlmMachine::new(&session.user_id, &session.device_id));
                }
            } else {
                *olm = Some(OlmMachine::new(&session.user_id, &session.device_id));
            }
        }

        *self.session.write().await = Some(session);

        Ok(())
    }

    pub(crate) async fn get_or_create_joined_room(
        &self,
        room_id: &RoomId,
    ) -> Result<Arc<RwLock<Room>>> {
        // If this used to be an invited or left room remove them from our other
        // hashmaps.
        if self.invited_rooms.write().await.remove(room_id).is_some() {
            if let Some(store) = self.state_store.read().await.as_ref() {
                store.delete_room_state(RoomState::Invited(room_id)).await?;
            }
        }

        if self.left_rooms.write().await.remove(room_id).is_some() {
            if let Some(store) = self.state_store.read().await.as_ref() {
                store.delete_room_state(RoomState::Left(room_id)).await?;
            }
        }

        let mut rooms = self.joined_rooms.write().await;
        #[allow(clippy::or_fun_call)]
        Ok(rooms
            .entry(room_id.clone())
            .or_insert(Arc::new(RwLock::new(Room::new(
                room_id,
                &self
                    .session
                    .read()
                    .await
                    .as_ref()
                    .expect("Receiving events while not being logged in")
                    .user_id,
            ))))
            .clone())
    }

    /// Get a joined room with the given room id.
    ///
    /// # Arguments
    ///
    /// `room_id` - The unique id of the room that should be fetched.
    pub async fn get_joined_room(&self, room_id: &RoomId) -> Option<Arc<RwLock<Room>>> {
        self.joined_rooms.read().await.get(room_id).cloned()
    }

    /// Returns the joined rooms this client knows about.
    ///
    /// A `HashMap` of room id to `matrix::models::Room`
    pub fn joined_rooms(&self) -> Arc<RwLock<HashMap<RoomId, Arc<RwLock<Room>>>>> {
        self.joined_rooms.clone()
    }

    pub(crate) async fn get_or_create_invited_room(
        &self,
        room_id: &RoomId,
    ) -> Result<Arc<RwLock<Room>>> {
        // Remove the left rooms only here, since a join -> invite action per
        // spec can't happen.
        if self.left_rooms.write().await.remove(room_id).is_some() {
            if let Some(store) = self.state_store.read().await.as_ref() {
                store.delete_room_state(RoomState::Left(room_id)).await?;
            }
        }

        let mut rooms = self.invited_rooms.write().await;
        #[allow(clippy::or_fun_call)]
        Ok(rooms
            .entry(room_id.clone())
            .or_insert(Arc::new(RwLock::new(Room::new(
                room_id,
                &self
                    .session
                    .read()
                    .await
                    .as_ref()
                    .expect("Receiving events while not being logged in")
                    .user_id,
            ))))
            .clone())
    }

    /// Get an invited room with the given room id.
    ///
    /// # Arguments
    ///
    /// `room_id` - The unique id of the room that should be fetched.
    pub async fn get_invited_room(&self, room_id: &RoomId) -> Option<Arc<RwLock<Room>>> {
        self.invited_rooms.read().await.get(room_id).cloned()
    }

    /// Returns the invited rooms this client knows about.
    ///
    /// A `HashMap` of room id to `matrix::models::Room`
    pub fn invited_rooms(&self) -> Arc<RwLock<HashMap<RoomId, Arc<RwLock<Room>>>>> {
        self.invited_rooms.clone()
    }

    pub(crate) async fn get_or_create_left_room(
        &self,
        room_id: &RoomId,
    ) -> Result<Arc<RwLock<Room>>> {
        // If this used to be an invited or joined room remove them from our other
        // hashmaps.
        if self.invited_rooms.write().await.remove(room_id).is_some() {
            if let Some(store) = self.state_store.read().await.as_ref() {
                store.delete_room_state(RoomState::Invited(room_id)).await?;
            }
        }

        if self.joined_rooms.write().await.remove(room_id).is_some() {
            if let Some(store) = self.state_store.read().await.as_ref() {
                store.delete_room_state(RoomState::Joined(room_id)).await?;
            }
        }

        let mut rooms = self.left_rooms.write().await;
        #[allow(clippy::or_fun_call)]
        Ok(rooms
            .entry(room_id.clone())
            .or_insert(Arc::new(RwLock::new(Room::new(
                room_id,
                &self
                    .session
                    .read()
                    .await
                    .as_ref()
                    .expect("Receiving events while not being logged in")
                    .user_id,
            ))))
            .clone())
    }

    /// Get an left room with the given room id.
    ///
    /// # Arguments
    ///
    /// `room_id` - The unique id of the room that should be fetched.
    pub async fn get_left_room(&self, room_id: &RoomId) -> Option<Arc<RwLock<Room>>> {
        self.left_rooms.read().await.get(room_id).cloned()
    }

    /// Returns the left rooms this client knows about.
    ///
    /// A `HashMap` of room id to `matrix::models::Room`
    pub fn left_rooms(&self) -> Arc<RwLock<HashMap<RoomId, Arc<RwLock<Room>>>>> {
        self.left_rooms.clone()
    }

    /// Handle a m.ignored_user_list event, updating the room state if necessary.
    ///
    /// Returns true if the room name changed, false otherwise.
    pub(crate) async fn handle_ignored_users(&self, event: &IgnoredUserListEvent) -> bool {
        // this avoids cloning every UserId for the eq check
        if self.ignored_users.read().await.iter().collect::<Vec<_>>()
            == event.content.ignored_users.iter().collect::<Vec<_>>()
        {
            false
        } else {
            *self.ignored_users.write().await = event.content.ignored_users.to_vec();
            true
        }
    }

    /// Handle a m.ignored_user_list event, updating the room state if necessary.
    ///
    /// Returns true if the room name changed, false otherwise.
    pub(crate) async fn handle_push_rules(&self, event: &PushRulesEvent) -> bool {
        // TODO this is basically a stub
        // TODO ruma removed PartialEq for evens, so this doesn't work anymore.
        // Returning always true for now should be ok here since those don't
        // change often.
        // if self.push_ruleset.as_ref() == Some(&event.content.global) {
        //     false
        // } else {
        *self.push_ruleset.write().await = Some(event.content.global.clone());
        true
        // }
    }

    /// Receive a timeline event for a joined room and update the client state.
    ///
    /// Returns a tuple of the successfully decrypted event, or None on failure and
    /// a bool, true when the `Room` state has been updated.
    ///
    /// # Arguments
    ///
    /// * `room_id` - The unique id of the room the event belongs to.
    ///
    /// * `event` - The event that should be handled by the client.
    pub async fn receive_joined_timeline_event(
        &self,
        room_id: &RoomId,
        event: &mut EventJson<AnyRoomEventStub>,
    ) -> Result<bool> {
        match event.deserialize() {
            #[allow(unused_mut)]
            Ok(mut e) => {
                #[cfg(feature = "encryption")]
                {
                    if let AnyRoomEventStub::Message(AnyMessageEventStub::RoomEncrypted(
                        ref mut encrypted_event,
                    )) = e
                    {
                        let mut olm = self.olm.lock().await;

                        if let Some(o) = &mut *olm {
                            if let Ok(decrypted) =
                                o.decrypt_room_event(&encrypted_event, room_id).await
                            {
                                if let Ok(d) = decrypted.deserialize() {
                                    e = d
                                }
                                *event = decrypted;
                            }
                        }
                    }
                }

                let room_lock = self.get_or_create_joined_room(&room_id).await?;
                let mut room = room_lock.write().await;

<<<<<<< HEAD
                if let AnyRoomEventStub::State(AnyStateEventStub::RoomMember(mem_event)) = &mut e {
                    let changed = room.handle_membership(mem_event);
=======
                if let RoomEvent::RoomMember(mem_event) = &mut e {
                    let (changed, _) = room.handle_membership(mem_event, false);
>>>>>>> 05a41d3b

                    // The memberlist of the room changed, invalidate the group session
                    // of the room.
                    if changed {
                        #[cfg(feature = "encryption")]
                        self.invalidate_group_session(room_id).await;
                    }

                    Ok(changed)
                } else {
                    Ok(room.receive_timeline_event(&e))
                }
            }
            _ => Ok(false),
        }
    }

    /// Receive a state event for a joined room and update the client state.
    ///
    /// Returns true if the state of the room changed, false
    /// otherwise.
    ///
    /// # Arguments
    ///
    /// * `room_id` - The unique id of the room the event belongs to.
    ///
    /// * `event` - The event that should be handled by the client.
    pub async fn receive_joined_state_event(
        &self,
        room_id: &RoomId,
        event: &AnyStateEventStub,
    ) -> Result<bool> {
        let room_lock = self.get_or_create_joined_room(room_id).await?;
        let mut room = room_lock.write().await;

<<<<<<< HEAD
        if let AnyStateEventStub::RoomMember(e) = event {
            let changed = room.handle_membership(e);
=======
        if let StateEvent::RoomMember(e) = event {
            let (changed, _) = room.handle_membership(e, true);
>>>>>>> 05a41d3b

            // The memberlist of the room changed, invalidate the group session
            // of the room.
            if changed {
                #[cfg(feature = "encryption")]
                self.invalidate_group_session(room_id).await;
            }

            Ok(changed)
        } else {
            Ok(room.receive_state_event(event))
        }
    }

    /// Receive a state event for a room the user has been invited to.
    ///
    /// Returns true if the state of the room changed, false
    /// otherwise.
    ///
    /// # Arguments
    ///
    /// * `room_id` - The unique id of the room the event belongs to.
    ///
    /// * `event` - A `AnyStrippedStateEvent` that should be handled by the client.
    pub async fn receive_invite_state_event(
        &self,
        room_id: &RoomId,
        event: &AnyStrippedStateEventStub,
    ) -> Result<bool> {
        let room_lock = self.get_or_create_invited_room(room_id).await?;
        let mut room = room_lock.write().await;
        Ok(room.receive_stripped_state_event(event))
    }

    /// Receive a timeline event for a room the user has left and update the client state.
    ///
    /// Returns a tuple of the successfully decrypted event, or None on failure and
    /// a bool, true when the `Room` state has been updated.
    ///
    /// # Arguments
    ///
    /// * `room_id` - The unique id of the room the event belongs to.
    ///
    /// * `event` - The event that should be handled by the client.
    pub async fn receive_left_timeline_event(
        &self,
        room_id: &RoomId,
        event: &EventJson<AnyRoomEventStub>,
    ) -> Result<bool> {
        match event.deserialize() {
            Ok(e) => {
                let room_lock = self.get_or_create_left_room(room_id).await?;
                let mut room = room_lock.write().await;
                Ok(room.receive_timeline_event(&e))
            }
            _ => Ok(false),
        }
    }

    /// Receive a state event for a room the user has left and update the client state.
    ///
    /// Returns true if the state of the room changed, false
    /// otherwise.
    ///
    /// # Arguments
    ///
    /// * `room_id` - The unique id of the room the event belongs to.
    ///
    /// * `event` - The event that should be handled by the client.
    pub async fn receive_left_state_event(
        &self,
        room_id: &RoomId,
        event: &AnyStateEventStub,
    ) -> Result<bool> {
        let room_lock = self.get_or_create_left_room(room_id).await?;
        let mut room = room_lock.write().await;
        Ok(room.receive_state_event(event))
    }

    /// Receive a presence event from a sync response and updates the client state.
    ///
    /// Returns true if the state of the room changed, false
    /// otherwise.
    ///
    /// # Arguments
    ///
    /// * `room_id` - The unique id of the room the event belongs to.
    ///
    /// * `event` - The event that should be handled by the client.
    pub async fn receive_presence_event(&self, room_id: &RoomId, event: &PresenceEvent) -> bool {
        // this should be the room that was just created in the `Client::sync` loop.
        if let Some(room) = self.get_joined_room(room_id).await {
            let mut room = room.write().await;
            room.receive_presence_event(event)
        } else {
            false
        }
    }

    /// Receive an account data event from a sync response and updates the client state.
    ///
    /// Returns true if the state of the `Room` has changed, false otherwise.
    ///
    /// # Arguments
    ///
    /// * `room_id` - The unique id of the room the event belongs to.
    ///
    /// * `event` - The presence event for a specified room member.
    pub async fn receive_account_data_event(&self, _: &RoomId, event: &AnyBasicEvent) -> bool {
        match event {
            AnyBasicEvent::IgnoredUserList(event) => self.handle_ignored_users(event).await,
            AnyBasicEvent::PushRules(event) => self.handle_push_rules(event).await,
            _ => false,
        }
    }

    /// Receive an ephemeral event from a sync response and updates the client state.
    ///
    /// Returns true if the state of the `Room` has changed, false otherwise.
    ///
    /// # Arguments
    ///
    /// * `room_id` - The unique id of the room the event belongs to.
    ///
    /// * `event` - The presence event for a specified room member.
    pub async fn receive_ephemeral_event(&self, event: &AnyEphemeralRoomEventStub) -> bool {
        match event {
            AnyEphemeralRoomEventStub::FullyRead(_) => {}
            AnyEphemeralRoomEventStub::Receipt(_) => {}
            AnyEphemeralRoomEventStub::Typing(_) => {}
            _ => {}
        };
        false
    }

    /// Get the current, if any, sync token of the client.
    /// This will be None if the client didn't sync at least once.
    pub async fn sync_token(&self) -> Option<String> {
        self.sync_token.read().await.clone()
    }

    /// Receive a response from a sync call.
    ///
    /// # Arguments
    ///
    /// * `response` - The response that we received after a successful sync.
    pub async fn receive_sync_response(
        &self,
        response: &mut api::sync::sync_events::Response,
    ) -> Result<()> {
        // The server might respond multiple times with the same sync token, in
        // that case we already received this response and there's nothing to
        // do.
        if self.sync_token.read().await.as_ref() == Some(&response.next_batch) {
            return Ok(());
        }

        *self.sync_token.write().await = Some(response.next_batch.clone());

        #[cfg(feature = "encryption")]
        {
            let mut olm = self.olm.lock().await;

            if let Some(o) = &mut *olm {
                // Let the crypto machine handle the sync response, this
                // decryptes to-device events, but leaves room events alone.
                // This makes sure that we have the deryption keys for the room
                // events at hand.
                o.receive_sync_response(response).await;
            }
        }

        // when events change state, updated_* signals to StateStore to update database
        self.iter_joined_rooms(response).await?;
        self.iter_invited_rooms(response).await?;
        self.iter_left_rooms(response).await?;

        let store = self.state_store.read().await;

        // Store now the new sync token an other client specific state. Since we
        // know the sync token changed we can assume that this needs to be done
        // always.
        if let Some(store) = store.as_ref() {
            let state = ClientState::from_base_client(&self).await;
            store.store_client_state(state).await?;
        }

        Ok(())
    }

    async fn iter_joined_rooms(
        &self,
        response: &mut api::sync::sync_events::Response,
    ) -> Result<bool> {
        let mut updated = false;
        for (room_id, joined_room) in &mut response.rooms.join {
            let matrix_room = {
                for event in &mut joined_room.state.events {
                    // XXX: Related to `prev_content` and `unsigned`; see the doc comment of
                    // `hoist_room_event_prev_content`
                    if let Some(e) = hoist_state_event_prev_content(event) {
                        *event = e;
                    }

                    if let Ok(e) = event.deserialize() {
                        // FIXME: receive_* and emit_* methods shouldn't be called in parallel. We
                        // should only pass events to receive_* methods and then let *them* emit.
                        if self.receive_joined_state_event(&room_id, &e).await? {
                            updated = true;
                        }
                        self.emit_state_event(&room_id, &e, RoomStateType::Joined)
                            .await;
                    }
                }

                self.get_or_create_joined_room(&room_id).await?.clone()
            };

            // RoomSummary contains information for calculating room name.
            matrix_room
                .write()
                .await
                .set_room_summary(&joined_room.summary);

            // Set unread notification count.
            matrix_room
                .write()
                .await
                .set_unread_notice_count(&joined_room.unread_notifications);

            for mut event in &mut joined_room.timeline.events {
                // XXX: Related to `prev_content` and `unsigned`; see the doc comment of
                // `hoist_room_event_prev_content`
                if let Some(e) = hoist_room_event_prev_content(event) {
                    *event = e;
                }

                // FIXME: receive_* and emit_* methods shouldn't be called in parallel. We
                // should only pass events to receive_* methods and then let *them* emit.
                let timeline_update = self
                    .receive_joined_timeline_event(room_id, &mut event)
                    .await?;
                if timeline_update {
                    updated = true;
                };

                if let Ok(e) = event.deserialize() {
                    self.emit_timeline_event(&room_id, &e, RoomStateType::Joined)
                        .await;
                } else {
                    self.emit_unrecognized_event(&room_id, &event, RoomStateType::Joined)
                        .await;
                }
            }

            #[cfg(feature = "encryption")]
            {
                let mut olm = self.olm.lock().await;

                if let Some(o) = &mut *olm {
                    let room = matrix_room.read().await;

                    // If the room is encrypted, update the tracked users.
                    if room.is_encrypted() {
                        o.update_tracked_users(room.joined_members.keys()).await;
                        o.update_tracked_users(room.invited_members.keys()).await;
                    }
                }
            }

            // look at AccountData to further cut down users by collecting ignored users
            for account_data in &joined_room.account_data.events {
                {
                    // FIXME: receive_* and emit_* methods shouldn't be called in parallel. We
                    // should only pass events to receive_* methods and then let *them* emit.
                    if let Ok(e) = account_data.deserialize() {
                        if self.receive_account_data_event(&room_id, &e).await {
                            updated = true;
                        }
                        self.emit_account_data_event(room_id, &e, RoomStateType::Joined)
                            .await;
                    }
                }
            }

            // After the room has been created and state/timeline events accounted for we use the room_id of the newly created
            // room to add any presence events that relate to a user in the current room. This is not super
            // efficient but we need a room_id so we would loop through now or later.
            for presence in &mut response.presence.events {
                {
                    // FIXME: receive_* and emit_* methods shouldn't be called in parallel. We
                    // should only pass events to receive_* methods and then let *them* emit.
                    if let Ok(e) = presence.deserialize() {
                        if self.receive_presence_event(&room_id, &e).await {
                            updated = true;
                        }

                        self.emit_presence_event(&room_id, &e, RoomStateType::Joined)
                            .await;
                    }
                }
            }

            for ephemeral in &mut joined_room.ephemeral.events {
                {
                    if let Ok(e) = ephemeral.deserialize() {
                        // FIXME: receive_* and emit_* methods shouldn't be called in parallel. We
                        // should only pass events to receive_* methods and then let *them* emit.
                        if self.receive_ephemeral_event(&e).await {
                            updated = true;
                        }

                        self.emit_ephemeral_event(&room_id, &e, RoomStateType::Joined)
                            .await;
                    }
                }
            }

            if updated {
                if let Some(store) = self.state_store.read().await.as_ref() {
                    store
                        .store_room_state(RoomState::Joined(matrix_room.read().await.deref()))
                        .await?;
                }
            }
        }
        Ok(updated)
    }

    async fn iter_left_rooms(
        &self,
        response: &mut api::sync::sync_events::Response,
    ) -> Result<bool> {
        let mut updated = false;
        for (room_id, left_room) in &mut response.rooms.leave {
            let matrix_room = {
                for event in &mut left_room.state.events {
                    // XXX: Related to `prev_content` and `unsigned`; see the doc comment of
                    // `hoist_room_event_prev_content`
                    if let Some(e) = hoist_state_event_prev_content(event) {
                        *event = e;
                    }

                    // FIXME: receive_* and emit_* methods shouldn't be called in parallel. We
                    // should only pass events to receive_* methods and then let *them* emit.
                    if let Ok(e) = event.deserialize() {
                        if self.receive_left_state_event(&room_id, &e).await? {
                            updated = true;
                        }
                    }
                }

                self.get_or_create_left_room(&room_id).await?.clone()
            };

            for event in &mut left_room.state.events {
                if let Ok(e) = event.deserialize() {
                    self.emit_state_event(&room_id, &e, RoomStateType::Left)
                        .await;
                }
            }

            for event in &mut left_room.timeline.events {
                // XXX: Related to `prev_content` and `unsigned`; see the doc comment of
                // `hoist_room_event_prev_content`
                if let Some(e) = hoist_room_event_prev_content(event) {
                    *event = e;
                }

                // FIXME: receive_* and emit_* methods shouldn't be called in parallel. We
                // should only pass events to receive_* methods and then let *them* emit.
                if self.receive_left_timeline_event(room_id, &event).await? {
                    updated = true;
                };

                if let Ok(e) = event.deserialize() {
                    self.emit_timeline_event(&room_id, &e, RoomStateType::Left)
                        .await;
                }
            }

            if updated {
                if let Some(store) = self.state_store.read().await.as_ref() {
                    store
                        .store_room_state(RoomState::Left(matrix_room.read().await.deref()))
                        .await?;
                }
            }
        }
        Ok(updated)
    }

    async fn iter_invited_rooms(
        &self,
        response: &api::sync::sync_events::Response,
    ) -> Result<bool> {
        let mut updated = false;
        for (room_id, invited_room) in &response.rooms.invite {
            let matrix_room = {
                for event in &invited_room.invite_state.events {
                    if let Ok(e) = event.deserialize() {
                        // FIXME: receive_* and emit_* methods shouldn't be called in parallel. We
                        // should only pass events to receive_* methods and then let *them* emit.
                        if self.receive_invite_state_event(&room_id, &e).await? {
                            updated = true;
                        }
                    }
                }

                self.get_or_create_invited_room(&room_id).await?.clone()
            };

            for event in &invited_room.invite_state.events {
                if let Ok(mut e) = event.deserialize() {
                    // if the event is a m.room.member event the server will sometimes
                    // send the `prev_content` field as part of the unsigned field.
                    if let AnyStrippedStateEventStub::RoomMember(_) = &mut e {
                        if let Some(raw_content) = stripped_deserialize_prev_content(event) {
                            let prev_content = match raw_content.prev_content {
                                Some(json) => json.deserialize().ok(),
                                None => None,
                            };
                            self.emit_stripped_state_event(
                                &room_id,
                                &e,
                                prev_content,
                                RoomStateType::Invited,
                            )
                            .await;
                            continue;
                        }
                    }
                    self.emit_stripped_state_event(&room_id, &e, None, RoomStateType::Invited)
                        .await;
                }
            }

            if updated {
                if let Some(store) = self.state_store.read().await.as_ref() {
                    store
                        .store_room_state(RoomState::Invited(matrix_room.read().await.deref()))
                        .await?;
                }
            }
        }
        Ok(updated)
    }

    /// Should account or one-time keys be uploaded to the server.
    #[cfg(feature = "encryption")]
    #[cfg_attr(docsrs, doc(cfg(feature = "encryption")))]
    pub async fn should_upload_keys(&self) -> bool {
        let olm = self.olm.lock().await;

        match &*olm {
            Some(o) => o.should_upload_keys().await,
            None => false,
        }
    }

    /// Should the client share a group session for the given room.
    ///
    /// Returns true if a session needs to be shared before room messages can be
    /// encrypted, false if one is already shared and ready to encrypt room
    /// messages.
    ///
    /// This should be called every time a new room message wants to be sent out
    /// since group sessions can expire at any time.
    #[cfg(feature = "encryption")]
    #[cfg_attr(docsrs, doc(cfg(feature = "encryption")))]
    pub async fn should_share_group_session(&self, room_id: &RoomId) -> bool {
        let olm = self.olm.lock().await;

        match &*olm {
            Some(o) => o.should_share_group_session(room_id),
            None => false,
        }
    }

    /// Should users be queried for their device keys.
    #[cfg(feature = "encryption")]
    #[cfg_attr(docsrs, doc(cfg(feature = "encryption")))]
    pub async fn should_query_keys(&self) -> bool {
        let olm = self.olm.lock().await;

        match &*olm {
            Some(o) => o.should_query_keys(),
            None => false,
        }
    }

    /// Get a tuple of device and one-time keys that need to be uploaded.
    ///
    /// Returns an empty error if no keys need to be uploaded.
    #[cfg(feature = "encryption")]
    #[cfg_attr(docsrs, doc(cfg(feature = "encryption")))]
    pub async fn get_missing_sessions(
        &self,
        users: impl Iterator<Item = &UserId>,
    ) -> Result<BTreeMap<UserId, BTreeMap<DeviceId, KeyAlgorithm>>> {
        let mut olm = self.olm.lock().await;

        match &mut *olm {
            Some(o) => Ok(o.get_missing_sessions(users).await?),
            None => Ok(BTreeMap::new()),
        }
    }

    /// Get a to-device request that will share a group session for a room.
    #[cfg(feature = "encryption")]
    #[cfg_attr(docsrs, doc(cfg(feature = "encryption")))]
    pub async fn share_group_session(
        &self,
        room_id: &RoomId,
    ) -> Result<Vec<send_event_to_device::Request>> {
        let room = self.get_joined_room(room_id).await.expect("No room found");
        let mut olm = self.olm.lock().await;

        match &mut *olm {
            Some(o) => {
                let room = room.write().await;

                // XXX: We construct members in a slightly roundabout way instead of chaining the
                // iterators directly because of https://github.com/rust-lang/rust/issues/64552
                let joined_members = room.joined_members.keys();
                let invited_members = room.joined_members.keys();
                let members: Vec<&UserId> = joined_members.chain(invited_members).collect();
                Ok(o.share_group_session(room_id, members.into_iter()).await?)
            }
            None => panic!("Olm machine wasn't started"),
        }
    }

    /// Encrypt a message event content.
    #[cfg(feature = "encryption")]
    #[cfg_attr(docsrs, doc(cfg(feature = "encryption")))]
    pub async fn encrypt(
        &self,
        room_id: &RoomId,
        content: MsgEventContent,
    ) -> Result<EncryptedEventContent> {
        let mut olm = self.olm.lock().await;

        match &mut *olm {
            Some(o) => Ok(o.encrypt(room_id, content).await?),
            None => panic!("Olm machine wasn't started"),
        }
    }

    /// Get a tuple of device and one-time keys that need to be uploaded.
    ///
    /// Returns an empty error if no keys need to be uploaded.
    #[cfg(feature = "encryption")]
    #[cfg_attr(docsrs, doc(cfg(feature = "encryption")))]
    pub async fn keys_for_upload(
        &self,
    ) -> StdResult<(Option<DeviceKeys>, Option<OneTimeKeys>), ()> {
        let olm = self.olm.lock().await;

        match &*olm {
            Some(o) => o.keys_for_upload().await,
            None => Err(()),
        }
    }

    /// Get the users that we need to query keys for.
    ///
    /// Returns an empty error if no keys need to be queried.
    #[cfg(feature = "encryption")]
    #[cfg_attr(docsrs, doc(cfg(feature = "encryption")))]
    pub async fn users_for_key_query(&self) -> StdResult<HashSet<UserId>, ()> {
        let olm = self.olm.lock().await;

        match &*olm {
            Some(o) => Ok(o.users_for_key_query()),
            None => Err(()),
        }
    }

    /// Receive a successful keys upload response.
    ///
    /// # Arguments
    ///
    /// * `response` - The keys upload response of the request that the client
    ///     performed.
    ///
    /// # Panics
    /// Panics if the client hasn't been logged in.
    #[cfg(feature = "encryption")]
    #[cfg_attr(docsrs, doc(cfg(feature = "encryption")))]
    pub async fn receive_keys_upload_response(&self, response: &KeysUploadResponse) -> Result<()> {
        let mut olm = self.olm.lock().await;

        let o = olm.as_mut().expect("Client isn't logged in.");
        o.receive_keys_upload_response(response).await?;
        Ok(())
    }

    /// Receive a successful keys claim response.
    ///
    /// # Arguments
    ///
    /// * `response` - The keys claim response of the request that the client
    /// performed.
    ///
    /// # Panics
    /// Panics if the client hasn't been logged in.
    #[cfg(feature = "encryption")]
    #[cfg_attr(docsrs, doc(cfg(feature = "encryption")))]
    pub async fn receive_keys_claim_response(&self, response: &KeysClaimResponse) -> Result<()> {
        let mut olm = self.olm.lock().await;

        let o = olm.as_mut().expect("Client isn't logged in.");
        o.receive_keys_claim_response(response).await?;
        Ok(())
    }

    /// Receive a successful keys query response.
    ///
    /// # Arguments
    ///
    /// * `response` - The keys query response of the request that the client
    /// performed.
    ///
    /// # Panics
    /// Panics if the client hasn't been logged in.
    #[cfg(feature = "encryption")]
    #[cfg_attr(docsrs, doc(cfg(feature = "encryption")))]
    pub async fn receive_keys_query_response(&self, response: &KeysQueryResponse) -> Result<()> {
        let mut olm = self.olm.lock().await;

        let o = olm.as_mut().expect("Client isn't logged in.");
        o.receive_keys_query_response(response).await?;
        // TODO notify our callers of new devices via some callback.
        Ok(())
    }

    /// Invalidate the currently active outbound group session for the given
    /// room.
    ///
    /// Returns true if a session was invalidated, false if there was no session
    /// to invalidate.
    #[cfg(feature = "encryption")]
    #[cfg_attr(docsrs, doc(cfg(feature = "encryption")))]
    pub async fn invalidate_group_session(&self, room_id: &RoomId) -> bool {
        let mut olm = self.olm.lock().await;

        match &mut *olm {
            Some(o) => o.invalidate_group_session(room_id),
            None => false,
        }
    }

    pub(crate) async fn emit_timeline_event(
        &self,
        room_id: &RoomId,
        event: &AnyRoomEventStub,
        room_state: RoomStateType,
    ) {
        let lock = self.event_emitter.read().await;
        let event_emitter = if let Some(ee) = lock.as_ref() {
            ee
        } else {
            return;
        };

        let room = match room_state {
            RoomStateType::Invited => {
                if let Some(room) = self.get_invited_room(&room_id).await {
                    RoomState::Invited(Arc::clone(&room))
                } else {
                    return;
                }
            }
            RoomStateType::Joined => {
                if let Some(room) = self.get_joined_room(&room_id).await {
                    RoomState::Joined(Arc::clone(&room))
                } else {
                    return;
                }
            }
            RoomStateType::Left => {
                if let Some(room) = self.get_left_room(&room_id).await {
                    RoomState::Left(Arc::clone(&room))
                } else {
                    return;
                }
            }
        };

        match event {
            AnyRoomEventStub::State(event) => match event {
                AnyStateEventStub::RoomMember(e) => event_emitter.on_room_member(room, e).await,
                AnyStateEventStub::RoomName(e) => event_emitter.on_room_name(room, e).await,
                AnyStateEventStub::RoomCanonicalAlias(e) => {
                    event_emitter.on_room_canonical_alias(room, e).await
                }
                AnyStateEventStub::RoomAliases(e) => event_emitter.on_room_aliases(room, e).await,
                AnyStateEventStub::RoomAvatar(e) => event_emitter.on_room_avatar(room, e).await,
                AnyStateEventStub::RoomPowerLevels(e) => {
                    event_emitter.on_room_power_levels(room, e).await
                }
                AnyStateEventStub::RoomTombstone(e) => {
                    event_emitter.on_room_tombstone(room, e).await
                }
                AnyStateEventStub::RoomJoinRules(e) => {
                    event_emitter.on_room_join_rules(room, e).await
                }
                AnyStateEventStub::Custom(e) => {
                    event_emitter
                        .on_unrecognized_event(room, &CustomOrRawEvent::State(e))
                        .await
                }
                _ => {}
            },
            AnyRoomEventStub::Message(event) => match event {
                AnyMessageEventStub::RoomMessage(e) => event_emitter.on_room_message(room, e).await,
                AnyMessageEventStub::RoomMessageFeedback(e) => {
                    event_emitter.on_room_message_feedback(room, e).await
                }
                AnyMessageEventStub::RoomRedaction(e) => {
                    event_emitter.on_room_redaction(room, e).await
                }
                AnyMessageEventStub::Custom(e) => {
                    event_emitter
                        .on_unrecognized_event(room, &CustomOrRawEvent::Message(e))
                        .await
                }
                _ => {}
            },
        }
    }

    pub(crate) async fn emit_state_event(
        &self,
        room_id: &RoomId,
        event: &AnyStateEventStub,
        room_state: RoomStateType,
    ) {
        let lock = self.event_emitter.read().await;
        let event_emitter = if let Some(ee) = lock.as_ref() {
            ee
        } else {
            return;
        };

        let room = match room_state {
            RoomStateType::Invited => {
                if let Some(room) = self.get_invited_room(&room_id).await {
                    RoomState::Invited(Arc::clone(&room))
                } else {
                    return;
                }
            }
            RoomStateType::Joined => {
                if let Some(room) = self.get_joined_room(&room_id).await {
                    RoomState::Joined(Arc::clone(&room))
                } else {
                    return;
                }
            }
            RoomStateType::Left => {
                if let Some(room) = self.get_left_room(&room_id).await {
                    RoomState::Left(Arc::clone(&room))
                } else {
                    return;
                }
            }
        };

        match event {
            AnyStateEventStub::RoomMember(member) => {
                event_emitter.on_state_member(room, &member).await
            }
            AnyStateEventStub::RoomName(name) => event_emitter.on_state_name(room, &name).await,
            AnyStateEventStub::RoomCanonicalAlias(canonical) => {
                event_emitter
                    .on_state_canonical_alias(room, &canonical)
                    .await
            }
            AnyStateEventStub::RoomAliases(aliases) => {
                event_emitter.on_state_aliases(room, &aliases).await
            }
            AnyStateEventStub::RoomAvatar(avatar) => {
                event_emitter.on_state_avatar(room, &avatar).await
            }
            AnyStateEventStub::RoomPowerLevels(power) => {
                event_emitter.on_state_power_levels(room, &power).await
            }
            AnyStateEventStub::RoomJoinRules(rules) => {
                event_emitter.on_state_join_rules(room, &rules).await
            }
            AnyStateEventStub::RoomTombstone(tomb) => {
                // TODO make `on_state_tombstone` method
                event_emitter.on_room_tombstone(room, &tomb).await
            }
            AnyStateEventStub::Custom(custom) => {
                event_emitter
                    .on_unrecognized_event(room, &CustomOrRawEvent::State(custom))
                    .await
            }
            _ => {}
        }
    }

    pub(crate) async fn emit_stripped_state_event(
        &self,
        room_id: &RoomId,
        event: &AnyStrippedStateEventStub,
        prev_content: Option<MemberEventContent>,
        room_state: RoomStateType,
    ) {
        let lock = self.event_emitter.read().await;
        let event_emitter = if let Some(ee) = lock.as_ref() {
            ee
        } else {
            return;
        };

        let room = match room_state {
            RoomStateType::Invited => {
                if let Some(room) = self.get_invited_room(&room_id).await {
                    RoomState::Invited(Arc::clone(&room))
                } else {
                    return;
                }
            }
            RoomStateType::Joined => {
                if let Some(room) = self.get_joined_room(&room_id).await {
                    RoomState::Joined(Arc::clone(&room))
                } else {
                    return;
                }
            }
            RoomStateType::Left => {
                if let Some(room) = self.get_left_room(&room_id).await {
                    RoomState::Left(Arc::clone(&room))
                } else {
                    return;
                }
            }
        };

        match event {
            AnyStrippedStateEventStub::RoomMember(member) => {
                event_emitter
                    .on_stripped_state_member(room, &member, prev_content)
                    .await
            }
            AnyStrippedStateEventStub::RoomName(name) => {
                event_emitter.on_stripped_state_name(room, &name).await
            }
            AnyStrippedStateEventStub::RoomCanonicalAlias(canonical) => {
                event_emitter
                    .on_stripped_state_canonical_alias(room, &canonical)
                    .await
            }
            AnyStrippedStateEventStub::RoomAliases(aliases) => {
                event_emitter
                    .on_stripped_state_aliases(room, &aliases)
                    .await
            }
            AnyStrippedStateEventStub::RoomAvatar(avatar) => {
                event_emitter.on_stripped_state_avatar(room, &avatar).await
            }
            AnyStrippedStateEventStub::RoomPowerLevels(power) => {
                event_emitter
                    .on_stripped_state_power_levels(room, &power)
                    .await
            }
            AnyStrippedStateEventStub::RoomJoinRules(rules) => {
                event_emitter
                    .on_stripped_state_join_rules(room, &rules)
                    .await
            }
            _ => {}
        }
    }

    pub(crate) async fn emit_account_data_event(
        &self,
        room_id: &RoomId,
        event: &AnyBasicEvent,
        room_state: RoomStateType,
    ) {
        let lock = self.event_emitter.read().await;
        let event_emitter = if let Some(ee) = lock.as_ref() {
            ee
        } else {
            return;
        };

        let room = match room_state {
            RoomStateType::Invited => {
                if let Some(room) = self.get_invited_room(&room_id).await {
                    RoomState::Invited(Arc::clone(&room))
                } else {
                    return;
                }
            }
            RoomStateType::Joined => {
                if let Some(room) = self.get_joined_room(&room_id).await {
                    RoomState::Joined(Arc::clone(&room))
                } else {
                    return;
                }
            }
            RoomStateType::Left => {
                if let Some(room) = self.get_left_room(&room_id).await {
                    RoomState::Left(Arc::clone(&room))
                } else {
                    return;
                }
            }
        };

        match event {
            AnyBasicEvent::Presence(presence) => {
                event_emitter.on_non_room_presence(room, &presence).await
            }
            AnyBasicEvent::IgnoredUserList(ignored) => {
                event_emitter
                    .on_non_room_ignored_users(room, &ignored)
                    .await
            }
            AnyBasicEvent::PushRules(rules) => {
                event_emitter.on_non_room_push_rules(room, &rules).await
            }
            _ => {}
        }
    }

    pub(crate) async fn emit_ephemeral_event(
        &self,
        room_id: &RoomId,
        event: &AnyEphemeralRoomEventStub,
        room_state: RoomStateType,
    ) {
        let lock = self.event_emitter.read().await;
        let event_emitter = if let Some(ee) = lock.as_ref() {
            ee
        } else {
            return;
        };

        let room = match room_state {
            RoomStateType::Invited => {
                if let Some(room) = self.get_invited_room(&room_id).await {
                    RoomState::Invited(Arc::clone(&room))
                } else {
                    return;
                }
            }
            RoomStateType::Joined => {
                if let Some(room) = self.get_joined_room(&room_id).await {
                    RoomState::Joined(Arc::clone(&room))
                } else {
                    return;
                }
            }
            RoomStateType::Left => {
                if let Some(room) = self.get_left_room(&room_id).await {
                    RoomState::Left(Arc::clone(&room))
                } else {
                    return;
                }
            }
        };

        match event {
            AnyEphemeralRoomEventStub::FullyRead(full_read) => {
                event_emitter.on_non_room_fully_read(room, &full_read).await
            }
            AnyEphemeralRoomEventStub::Typing(typing) => {
                event_emitter.on_non_room_typing(room, &typing).await
            }
            AnyEphemeralRoomEventStub::Receipt(receipt) => {
                event_emitter.on_non_room_receipt(room, &receipt).await
            }
            _ => {}
        }
    }

    pub(crate) async fn emit_presence_event(
        &self,
        room_id: &RoomId,
        event: &PresenceEvent,
        room_state: RoomStateType,
    ) {
        let room = match room_state {
            RoomStateType::Invited => {
                if let Some(room) = self.get_invited_room(&room_id).await {
                    RoomState::Invited(Arc::clone(&room))
                } else {
                    return;
                }
            }
            RoomStateType::Joined => {
                if let Some(room) = self.get_joined_room(&room_id).await {
                    RoomState::Joined(Arc::clone(&room))
                } else {
                    return;
                }
            }
            RoomStateType::Left => {
                if let Some(room) = self.get_left_room(&room_id).await {
                    RoomState::Left(Arc::clone(&room))
                } else {
                    return;
                }
            }
        };
        if let Some(ee) = &self.event_emitter.read().await.as_ref() {
            ee.on_presence_event(room, &event).await;
        }
    }

    pub(crate) async fn emit_unrecognized_event<T>(
        &self,
        room_id: &RoomId,
        event: &EventJson<T>,
        room_state: RoomStateType,
    ) {
        let room = match room_state {
            RoomStateType::Invited => {
                if let Some(room) = self.get_invited_room(&room_id).await {
                    RoomState::Invited(Arc::clone(&room))
                } else {
                    return;
                }
            }
            RoomStateType::Joined => {
                if let Some(room) = self.get_joined_room(&room_id).await {
                    RoomState::Joined(Arc::clone(&room))
                } else {
                    return;
                }
            }
            RoomStateType::Left => {
                if let Some(room) = self.get_left_room(&room_id).await {
                    RoomState::Left(Arc::clone(&room))
                } else {
                    return;
                }
            }
        };
        if let Some(ee) = &self.event_emitter.read().await.as_ref() {
            ee.on_unrecognized_event(room, &CustomOrRawEvent::RawJson(event.json()))
                .await;
        }
    }
}

#[cfg(test)]
mod test {
    use crate::identifiers::{RoomId, UserId};
    use crate::{BaseClient, BaseClientConfig, Session};
    use matrix_sdk_common::events::{AnyRoomEventStub, EventJson};
    use matrix_sdk_common_macros::async_trait;
    use matrix_sdk_test::{async_test, test_json, EventBuilder, EventsJson};
    use serde_json::json;
    use std::convert::TryFrom;
    use tempfile::tempdir;

    #[cfg(feature = "messages")]
    use crate::JsonStore;

    #[cfg(target_arch = "wasm32")]
    use wasm_bindgen_test::*;

    async fn get_client() -> BaseClient {
        let session = Session {
            access_token: "1234".to_owned(),
            user_id: UserId::try_from("@example:localhost").unwrap(),
            device_id: "DEVICEID".to_owned(),
        };
        let client = BaseClient::new().unwrap();
        client.restore_login(session).await.unwrap();
        client
    }

    fn get_room_id() -> RoomId {
        RoomId::try_from("!SVkFJHzfwvuaIEawgC:localhost").unwrap()
    }

    fn member_event() -> serde_json::Value {
        json!({
            "content": {
                "displayname": "example",
                "membership": "join"
            },
            "event_id": "$151800140517rfvjc:localhost",
            "membership": "join",
            "origin_server_ts": 0,
            "sender": "@example:localhost",
            "state_key": "@example:localhost",
            "type": "m.room.member"
        })
    }

    #[async_test]
    async fn test_joined_room_creation() {
        let mut sync_response = EventBuilder::default()
            .add_state_event(EventsJson::Member)
            .build_sync_response();
        let client = get_client().await;
        let room_id = get_room_id();

        let room = client.get_joined_room(&room_id).await;
        assert!(room.is_none());

        client
            .receive_sync_response(&mut sync_response)
            .await
            .unwrap();

        let room = client.get_left_room(&room_id).await;
        assert!(room.is_none());

        let room = client.get_joined_room(&room_id).await;
        assert!(room.is_some());

        let mut sync_response = EventBuilder::default()
            .add_custom_left_event(&room_id, member_event())
            .build_sync_response();

        sync_response.next_batch = "Hello".to_owned();

        client
            .receive_sync_response(&mut sync_response)
            .await
            .unwrap();

        let room = client.get_joined_room(&room_id).await;
        assert!(room.is_none());

        let room = client.get_left_room(&room_id).await;
        assert!(room.is_some());
    }

    #[async_test]
    async fn test_left_room_creation() {
        let room_id = RoomId::try_from("!left_room:localhost").unwrap();
        let mut sync_response = EventBuilder::default()
            .add_custom_left_event(&room_id, member_event())
            .build_sync_response();

        let client = get_client().await;

        let room = client.get_left_room(&room_id).await;
        assert!(room.is_none());

        client
            .receive_sync_response(&mut sync_response)
            .await
            .unwrap();

        let room = client.get_left_room(&room_id).await;
        assert!(room.is_some());

        let mem = member_event();

        let mut sync_response = EventBuilder::default()
            .add_custom_joined_event(&room_id, mem)
            .build_sync_response();

        sync_response.next_batch = "Hello".to_owned();

        client
            .receive_sync_response(&mut sync_response)
            .await
            .unwrap();

        let room = client.get_left_room(&room_id).await;
        assert!(room.is_none());

        let room = client.get_joined_room(&room_id).await;
        assert!(room.is_some());
    }

    #[async_test]
    async fn test_invited_room_creation() {
        let room_id = RoomId::try_from("!invited_room:localhost").unwrap();
        let mut sync_response = EventBuilder::default()
            .add_custom_invited_event(&room_id, member_event())
            .build_sync_response();

        let client = get_client().await;

        let room = client.get_invited_room(&room_id).await;
        assert!(room.is_none());

        client
            .receive_sync_response(&mut sync_response)
            .await
            .unwrap();

        let room = client.get_invited_room(&room_id).await;
        assert!(room.is_some());

        let mut sync_response = EventBuilder::default()
            .add_custom_joined_event(&room_id, member_event())
            .build_sync_response();

        sync_response.next_batch = "Hello".to_owned();

        client
            .receive_sync_response(&mut sync_response)
            .await
            .unwrap();

        let room = client.get_invited_room(&room_id).await;
        assert!(room.is_none());

        let room = client.get_joined_room(&room_id).await;
        assert!(room.is_some());
    }

    #[async_test]
    async fn test_prev_content_from_unsigned() {
        use super::*;

        use crate::{EventEmitter, SyncRoom};
        use matrix_sdk_common::events::{
            room::member::{MemberEventContent, MembershipChange},
            StateEventStub,
        };
        use matrix_sdk_common::locks::RwLock;
        use std::sync::{
            atomic::{AtomicBool, Ordering},
            Arc,
        };

        struct EE(Arc<AtomicBool>);
        #[async_trait]
        impl EventEmitter for EE {
            async fn on_room_member(
                &self,
                room: SyncRoom,
                event: &StateEventStub<MemberEventContent>,
            ) {
                if let SyncRoom::Joined(_) = room {
                    if let MembershipChange::Joined = event.membership_change() {
                        self.0.swap(true, Ordering::SeqCst);
                    }
                }
                if event.prev_content.is_none() {
                    self.0.swap(false, Ordering::SeqCst);
                }
            }
        }

        let room_id = get_room_id();
        let user_id = UserId::try_from("@example:localhost").unwrap();

        let passed = Arc::new(AtomicBool::default());
        let emitter = EE(Arc::clone(&passed));
        let mut client = get_client().await;

        client.event_emitter = Arc::new(RwLock::new(Some(Box::new(emitter))));

        // We can't do this through `EventBuilder` since it goes through a de/ser cycle and the
        // `prev_content` is lost. Luckily, this test won't be needed once ruma fixes
        // `prev_content` parsing.
        let join_event: serde_json::Value = serde_json::json!({
            "content": {
                "avatar_url": null,
                "displayname": "example",
                "membership": "join"
            },
            "event_id": "$151800140517rfvjc:localhost",
            "membership": "join",
            "origin_server_ts": 151800140,
            "sender": user_id.as_ref(),
            "state_key": user_id.as_ref(),
            "type": "m.room.member",
            "unsigned": {
                "age": 297036,
                "replaces_state": "$151800111315tsynI:localhost",
                "prev_content": {
                    "avatar_url": null,
                    "displayname": "example",
                    "membership": "invite"
                }
            }
        });

        let display_name_change_event: serde_json::Value = serde_json::json!({
            "content": {
                "avatar_url": null,
                "displayname": "changed",
                "membership": "join"
            },
            "event_id": "$191804320221Tallh:localhost",
            "membership": "join",
            "origin_server_ts": 151800140,
            "sender": user_id.as_ref(),
            "state_key": user_id.as_ref(),
            "type": "m.room.member",
            "unsigned": {
                "age": 297036,
                "replaces_state": "$151800140517rfvjc:localhost",
                "prev_content": {
                    "avatar_url": null,
                    "displayname": "example",
                    "membership": "join"
                }
            }
        });

        let mut joined_rooms: HashMap<RoomId, serde_json::Value> = HashMap::new();
        let joined_room = serde_json::json!({
            "summary": {},
            "account_data": {
                "events": [],
            },
            "ephemeral": {
                "events": [],
            },
            "state": {
                "events": [],
            },
            "timeline": {
                "events": vec![ join_event, display_name_change_event ],
                "limited": true,
                "prev_batch": "t392-516_47314_0_7_1_1_1_11444_1"
            },
            "unread_notifications": {
                "highlight_count": 0,
                "notification_count": 11
            }
        });
        joined_rooms.insert(room_id.clone(), joined_room);

        let empty_room: HashMap<RoomId, serde_json::Value> = HashMap::new();
        let body = serde_json::json!({
            "device_one_time_keys_count": {},
            "next_batch": "s526_47314_0_7_1_1_1_11444_1",
            "device_lists": {
                "changed": [],
                "left": []
            },
            "rooms": {
                "invite": empty_room,
                "join": joined_rooms,
                "leave": empty_room,
            },
            "to_device": {
                "events": []
            },
            "presence": {
                "events": []
            }
        });
        let response = http::Response::builder()
            .body(serde_json::to_vec(&body).unwrap())
            .unwrap();
        let mut sync =
            matrix_sdk_common::api::r0::sync::sync_events::Response::try_from(response).unwrap();

        client.receive_sync_response(&mut sync).await.unwrap();

        // This is a tricky test. Since we receive and emit the event separately, we have to test
        // both paths.

        // This first part tests that the event was received correctly (with
        // `prev_content` hoisted).
        //
        // However, we can't simply test that the member is joined since a missing `prev_content`
        // is considered to be `"membership": "invite"` by default, which would still work out
        // correctly. Hence we test that his display name was changed.
        let room = client.get_joined_room(&room_id).await.unwrap();
        let room = room.read().await;
        let member = room.joined_members.get(&user_id).unwrap();
        assert_eq!(*member.display_name.as_ref().unwrap(), "changed");

        // The second part tests that the event is emitted correctly. If `prev_content` was
        // missing, this bool is reset to false.
        assert!(passed.load(Ordering::SeqCst))
    }

    #[async_test]
    async fn test_unrecognized_events() {
        use super::*;

        use crate::{EventEmitter, SyncRoom};
        use matrix_sdk_common::locks::RwLock;
        use std::sync::{
            atomic::{AtomicBool, Ordering},
            Arc,
        };

        struct EE(Arc<AtomicBool>);
        #[async_trait]
        impl EventEmitter for EE {
            async fn on_unrecognized_event(&self, room: SyncRoom, event: &CustomOrRawEvent<'_>) {
                if let SyncRoom::Joined(_) = room {
                    if let CustomOrRawEvent::RawJson(raw) = event {
                        let val = serde_json::to_value(raw).unwrap();
                        if val.get("type").unwrap() == &json! { "m.room.message" }
                            && val.get("content").unwrap().get("m.relates_to").is_some()
                        {
                            self.0.swap(true, Ordering::SeqCst);
                        }
                    }
                }
            }
        }

        let room_id = get_room_id();
        let passed = Arc::new(AtomicBool::default());
        let emitter = EE(Arc::clone(&passed));
        let mut client = get_client().await;

        client.event_emitter = Arc::new(RwLock::new(Some(Box::new(emitter))));

        // This is needed other wise the `EventBuilder` goes through a de/ser cycle and the `prev_content` is lost.
        let event: &serde_json::Value = &test_json::MESSAGE_EDIT;

        let mut joined_rooms: HashMap<RoomId, serde_json::Value> = HashMap::new();
        let joined_room = serde_json::json!({
            "summary": {},
            "account_data": {
                "events": [],
            },
            "ephemeral": {
                "events": [],
            },
            "state": {
                "events": [],
            },
            "timeline": {
                "events": vec![ event ],
                "limited": true,
                "prev_batch": "t392-516_47314_0_7_1_1_1_11444_1"
            },
            "unread_notifications": {
                "highlight_count": 0,
                "notification_count": 11
            }
        });
        joined_rooms.insert(room_id, joined_room);

        let empty_room: HashMap<RoomId, serde_json::Value> = HashMap::new();
        let body = serde_json::json!({
            "device_one_time_keys_count": {},
            "next_batch": "s526_47314_0_7_1_1_1_11444_1",
            "device_lists": {
                "changed": [],
                "left": []
            },
            "rooms": {
                "invite": empty_room,
                "join": joined_rooms,
                "leave": empty_room,
            },
            "to_device": {
                "events": []
            },
            "presence": {
                "events": []
            }
        });
        let response = http::Response::builder()
            .body(serde_json::to_vec(&body).unwrap())
            .unwrap();
        let mut sync =
            matrix_sdk_common::api::r0::sync::sync_events::Response::try_from(response).unwrap();

        client.receive_sync_response(&mut sync).await.unwrap();

        assert!(passed.load(Ordering::SeqCst))
    }

    #[async_test]
    async fn test_unrecognized_custom_event() {
        use super::*;

        use crate::{EventEmitter, SyncRoom};
        use matrix_sdk_common::api::r0::sync::sync_events;
        use matrix_sdk_common::locks::RwLock;
        use std::sync::{
            atomic::{AtomicBool, Ordering},
            Arc,
        };

        struct EE(Arc<AtomicBool>);
        #[async_trait]
        impl EventEmitter for EE {
            async fn on_unrecognized_event(&self, room: SyncRoom, event: &CustomOrRawEvent<'_>) {
                if let SyncRoom::Joined(_) = room {
                    if let CustomOrRawEvent::Message(custom) = event {
                        if custom.content.event_type == "m.reaction"
                            && custom.content.json.get("m.relates_to").is_some()
                        {
                            self.0.swap(true, Ordering::SeqCst);
                        }
                    }
                }
            }
        }

        let room_id = get_room_id();
        let passed = Arc::new(AtomicBool::default());
        let emitter = EE(Arc::clone(&passed));
        let mut client = get_client().await;

        client.event_emitter = Arc::new(RwLock::new(Some(Box::new(emitter))));

        // This is needed other wise the `EventBuilder` goes through a de/ser cycle and the `prev_content` is lost.
        let event: &serde_json::Value = &test_json::REACTION;

        let mut joined_rooms: HashMap<RoomId, serde_json::Value> = HashMap::new();
        let joined_room = serde_json::json!({
            "summary": {},
            "account_data": {
                "events": [],
            },
            "ephemeral": {
                "events": [],
            },
            "state": {
                "events": [],
            },
            "timeline": {
                "events": vec![ event ],
                "limited": true,
                "prev_batch": "t392-516_47314_0_7_1_1_1_11444_1"
            },
            "unread_notifications": {
                "highlight_count": 0,
                "notification_count": 11
            }
        });
        joined_rooms.insert(room_id, joined_room);

        let empty_room: HashMap<RoomId, serde_json::Value> = HashMap::new();
        let body = serde_json::json!({
            "device_one_time_keys_count": {},
            "next_batch": "s526_47314_0_7_1_1_1_11444_1",
            "device_lists": {
                "changed": [],
                "left": []
            },
            "rooms": {
                "invite": empty_room,
                "join": joined_rooms,
                "leave": empty_room,
            },
            "to_device": {
                "events": []
            },
            "presence": {
                "events": []
            }
        });
        let response = http::Response::builder()
            .body(serde_json::to_vec(&body).unwrap())
            .unwrap();
        let mut sync = sync_events::Response::try_from(response).unwrap();

        client.receive_sync_response(&mut sync).await.unwrap();

        assert!(passed.load(Ordering::SeqCst))
    }

    #[cfg(feature = "messages")]
    #[async_test]
    async fn message_queue_redaction_event_store_deser() {
        use std::ops::Deref;

        let room_id = RoomId::try_from("!SVkFJHzfwvuaIEawgC:localhost").unwrap();

        let session = Session {
            access_token: "1234".to_owned(),
            user_id: UserId::try_from("@cheeky_monkey:matrix.org").unwrap(),
            device_id: "DEVICEID".to_owned(),
        };

        let _m = mockito::mock(
            "GET",
            mockito::Matcher::Regex(r"^/_matrix/client/r0/sync\?.*$".to_string()),
        )
        .with_status(200)
        .with_body(test_json::SYNC.to_string())
        .create();

        let dir = tempdir().unwrap();
        // a sync response to populate our JSON store
        let config =
            BaseClientConfig::default().state_store(Box::new(JsonStore::open(dir.path()).unwrap()));
        let client = BaseClient::new_with_config(config).unwrap();
        client.restore_login(session.clone()).await.unwrap();

        let response = http::Response::builder()
            .body(serde_json::to_vec(test_json::SYNC.deref()).unwrap())
            .unwrap();
        let mut sync =
            matrix_sdk_common::api::r0::sync::sync_events::Response::try_from(response).unwrap();

        client.receive_sync_response(&mut sync).await.unwrap();

        let json = serde_json::json!({
            "content": {
                "reason": "😀"
            },
            "event_id": "$XXXX:localhost",
            "origin_server_ts": 151957878,
            "sender": "@example:localhost",
            "type": "m.room.redaction",
            "redacts": "$152037280074GZeOm:localhost"
        });
        let mut event: EventJson<AnyRoomEventStub> = serde_json::from_value(json).unwrap();
        client
            .receive_joined_timeline_event(&room_id, &mut event)
            .await
            .unwrap();

        // check that the message has actually been redacted
        for room in client.joined_rooms().read().await.values() {
            let queue = &room.read().await.messages;
            if let crate::events::AnyMessageEventContent::RoomRedaction(content) =
                &queue.msgs[0].content
            {
                assert_eq!(content.reason, Some("😀".to_string()));
            } else {
                panic!("[pre store sync] message event in message queue should be redacted")
            }
        }

        // `receive_joined_timeline_event` does not save the state to the store so we must
        client.store_room_state(&room_id).await.unwrap();

        // we load state from the store only
        let config =
            BaseClientConfig::default().state_store(Box::new(JsonStore::open(dir.path()).unwrap()));
        let client = BaseClient::new_with_config(config).unwrap();
        client.restore_login(session).await.unwrap();

        // make sure that our redacted message event is redacted and that ser/de works
        // properly
        for room in client.joined_rooms().read().await.values() {
            let queue = &room.read().await.messages;
            if let crate::events::AnyMessageEventContent::RoomRedaction(content) =
                &queue.msgs[0].content
            {
                assert_eq!(content.reason, Some("😀".to_string()));
            } else {
                panic!("[post store sync] message event in message queue should be redacted")
            }
        }
    }

    #[async_test]
    #[cfg(feature = "encryption")]
    async fn test_group_session_invalidation() {
        let client = get_client().await;
        let room_id = get_room_id();

        let mut sync_response = EventBuilder::default()
            .add_state_event(EventsJson::Member)
            .build_sync_response();

        client
            .receive_sync_response(&mut sync_response)
            .await
            .unwrap();

        assert!(client.should_share_group_session(&room_id).await);
        let _ = client.share_group_session(&room_id).await.unwrap();
        assert!(!client.should_share_group_session(&room_id).await);
        client.invalidate_group_session(&room_id).await;
    }
}<|MERGE_RESOLUTION|>--- conflicted
+++ resolved
@@ -742,13 +742,8 @@
                 let room_lock = self.get_or_create_joined_room(&room_id).await?;
                 let mut room = room_lock.write().await;
 
-<<<<<<< HEAD
                 if let AnyRoomEventStub::State(AnyStateEventStub::RoomMember(mem_event)) = &mut e {
-                    let changed = room.handle_membership(mem_event);
-=======
-                if let RoomEvent::RoomMember(mem_event) = &mut e {
                     let (changed, _) = room.handle_membership(mem_event, false);
->>>>>>> 05a41d3b
 
                     // The memberlist of the room changed, invalidate the group session
                     // of the room.
@@ -784,13 +779,8 @@
         let room_lock = self.get_or_create_joined_room(room_id).await?;
         let mut room = room_lock.write().await;
 
-<<<<<<< HEAD
         if let AnyStateEventStub::RoomMember(e) = event {
-            let changed = room.handle_membership(e);
-=======
-        if let StateEvent::RoomMember(e) = event {
             let (changed, _) = room.handle_membership(e, true);
->>>>>>> 05a41d3b
 
             // The memberlist of the room changed, invalidate the group session
             // of the room.
@@ -2167,8 +2157,8 @@
         let member = room.joined_members.get(&user_id).unwrap();
         assert_eq!(*member.display_name.as_ref().unwrap(), "changed");
 
-        // The second part tests that the event is emitted correctly. If `prev_content` was
-        // missing, this bool is reset to false.
+        // The second part tests that the event is emitted correctly. If `prev_content` were
+        // missing, this bool would had been flipped.
         assert!(passed.load(Ordering::SeqCst))
     }
 
@@ -2421,7 +2411,8 @@
             }
         }
 
-        // `receive_joined_timeline_event` does not save the state to the store so we must
+        // `receive_joined_timeline_event` does not save the state to the store
+        // so we must do it ourselves
         client.store_room_state(&room_id).await.unwrap();
 
         // we load state from the store only
